# Copyright The PyTorch Lightning team.
#
# Licensed under the Apache License, Version 2.0 (the "License");
# you may not use this file except in compliance with the License.
# You may obtain a copy of the License at
#
#     http://www.apache.org/licenses/LICENSE-2.0
#
# Unless required by applicable law or agreed to in writing, software
# distributed under the License is distributed on an "AS IS" BASIS,
# WITHOUT WARRANTIES OR CONDITIONS OF ANY KIND, either express or implied.
# See the License for the specific language governing permissions and
# limitations under the License.
import contextlib
import io
from collections.abc import Sequence
from typing import Any, Callable, ClassVar, List, Optional, Union

import numpy as np
import torch
from lightning_utilities import apply_to_collection
from torch import Tensor
from torch import distributed as dist
from typing_extensions import Literal

from torchmetrics.detection.helpers import CocoBackend, _fix_empty_tensors, _input_validator, _validate_iou_type_arg
from torchmetrics.metric import Metric
from torchmetrics.utilities import rank_zero_warn
from torchmetrics.utilities.backends import _load_coco_backend_tools
from torchmetrics.utilities.imports import (
    _FASTER_COCO_EVAL_AVAILABLE,
    _MATPLOTLIB_AVAILABLE,
    _PYCOCOTOOLS_AVAILABLE,
    _TORCHVISION_AVAILABLE,
)
from torchmetrics.utilities.plot import _AX_TYPE, _PLOT_OUT_TYPE

if not _MATPLOTLIB_AVAILABLE:
    __doctest_skip__ = ["MeanAveragePrecision.plot"]

if not (_PYCOCOTOOLS_AVAILABLE or _FASTER_COCO_EVAL_AVAILABLE):
    __doctest_skip__ = [
        "MeanAveragePrecision.plot",
        "MeanAveragePrecision",
        "MeanAveragePrecision.tm_to_coco",
        "MeanAveragePrecision.coco_to_tm",
    ]


class MeanAveragePrecision(Metric):
    r"""Compute the `Mean-Average-Precision (mAP) and Mean-Average-Recall (mAR)`_ for object detection predictions.

    .. math::
        \text{mAP} = \frac{1}{n} \sum_{i=1}^{n} AP_i

    where :math:`AP_i` is the average precision for class :math:`i` and :math:`n` is the number of classes. The average
    precision is defined as the area under the precision-recall curve. For object detection the recall and precision are
    defined based on the intersection of union (IoU) between the predicted bounding boxes and the ground truth bounding
    boxes e.g. if two boxes have an IoU > t (with t being some threshold) they are considered a match and therefore
    considered a true positive. The precision is then defined as the number of true positives divided by the number of
    all detected boxes and the recall is defined as the number of true positives divided by the number of all ground
    boxes.

    As input to ``forward`` and ``update`` the metric accepts the following input:

    - ``preds`` (:class:`~List`): A list consisting of dictionaries each containing the key-values
      (each dictionary corresponds to a single image). Parameters that should be provided per dict

        - ``boxes`` (:class:`~torch.Tensor`): float tensor of shape ``(num_boxes, 4)`` containing ``num_boxes``
          detection boxes of the format specified in the constructor.
          By default, this method expects ``(xmin, ymin, xmax, ymax)`` in absolute image coordinates, but can be changed
          using the ``box_format`` parameter. Only required when `iou_type="bbox"`.
        - ``scores`` (:class:`~torch.Tensor`): float tensor of shape ``(num_boxes)`` containing detection scores for the
          boxes.
        - ``labels`` (:class:`~torch.Tensor`): integer tensor of shape ``(num_boxes)`` containing 0-indexed detection
          classes for the boxes.
        - ``masks`` (:class:`~torch.Tensor`): boolean tensor of shape ``(num_boxes, image_height, image_width)``
          containing boolean masks. Only required when `iou_type="segm"`.

    - ``target`` (:class:`~List`): A list consisting of dictionaries each containing the key-values
      (each dictionary corresponds to a single image). Parameters that should be provided per dict:

        - ``boxes`` (:class:`~torch.Tensor`): float tensor of shape ``(num_boxes, 4)`` containing ``num_boxes`` ground
          truth boxes of the format specified in the constructor. only required when `iou_type="bbox"`.
          By default, this method expects ``(xmin, ymin, xmax, ymax)`` in absolute image coordinates.
        - ``labels`` (:class:`~torch.Tensor`): integer tensor of shape ``(num_boxes)`` containing 0-indexed ground truth
          classes for the boxes.
        - ``masks`` (:class:`~torch.Tensor`): boolean tensor of shape ``(num_boxes, image_height, image_width)``
          containing boolean masks. Only required when `iou_type="segm"`.
        - ``iscrowd`` (:class:`~torch.Tensor`): integer tensor of shape ``(num_boxes)`` containing 0/1 values indicating
          whether the bounding box/masks indicate a crowd of objects. Value is optional, and if not provided it will
          automatically be set to 0.
        - ``area`` (:class:`~torch.Tensor`): float tensor of shape ``(num_boxes)`` containing the area of the object.
          Value is optional, and if not provided will be automatically calculated based on the bounding box/masks
          provided. Only affects which samples contribute to the `map_small`, `map_medium`, `map_large` values

    As output of ``forward`` and ``compute`` the metric returns the following output:

    - ``map_dict``: A dictionary containing the following key-values:

        - map: (:class:`~torch.Tensor`), global mean average precision which by default is defined as mAP50-95 e.g. the
          mean average precision for IoU thresholds 0.50, 0.55, 0.60, ..., 0.95 averaged over all classes and areas. If
          the IoU thresholds are changed this value will be calculated with the new thresholds.
        - map_small: (:class:`~torch.Tensor`), mean average precision for small objects (area < 32^2 pixels)
        - map_medium:(:class:`~torch.Tensor`), mean average precision for medium objects (32^2  pixels < area < 96^2
          pixels)
        - map_large: (:class:`~torch.Tensor`), mean average precision for large objects (area > 96^2 pixels)
        - mar_{mdt[0]}: (:class:`~torch.Tensor`), mean average recall for `max_detection_thresholds[0]` (default 1)
          detection per image
        - mar_{mdt[1]}: (:class:`~torch.Tensor`), mean average recall for `max_detection_thresholds[1]` (default 10)
          detection per image
        - mar_{mdt[1]}: (:class:`~torch.Tensor`), mean average recall for `max_detection_thresholds[2]` (default 100)
          detection per image
        - mar_small: (:class:`~torch.Tensor`), mean average recall for small objects (area < 32^2  pixels)
        - mar_medium: (:class:`~torch.Tensor`), mean average recall for medium objects (32^2 pixels < area < 96^2
          pixels)
        - mar_large: (:class:`~torch.Tensor`), mean average recall for large objects (area > 96^2  pixels)
        - map_50: (:class:`~torch.Tensor`) (-1 if 0.5 not in the list of iou thresholds), mean average precision at
          IoU=0.50
        - map_75: (:class:`~torch.Tensor`) (-1 if 0.75 not in the list of iou thresholds), mean average precision at
          IoU=0.75
        - map_per_class: (:class:`~torch.Tensor`) (-1 if class metrics are disabled), mean average precision per
          observed class
        - mar_{mdt[2]}_per_class: (:class:`~torch.Tensor`) (-1 if class metrics are disabled), mean average recall for
          `max_detection_thresholds[2]` (default 100) detections per image per observed class
        - classes (:class:`~torch.Tensor`), list of all observed classes

    For an example on how to use this metric check the `torchmetrics mAP example`_.

    .. attention::
        The ``map`` score is calculated with @[ IoU=self.iou_thresholds | area=all | max_dets=max_detection_thresholds ]
        e.g. the mean average precision for IoU thresholds 0.50, 0.55, 0.60, ..., 0.95 averaged over all classes and
        all areas and all max detections per image. If the IoU thresholds are changed this value will be calculated with
        the new thresholds.
        **Caution:** If the initialization parameters are changed, dictionary keys for mAR can change as well.

    .. important::
        This metric supports, at the moment, two different backends for the evaluation. The default backend is
        ``"pycocotools"``, which either require the official `pycocotools`_ implementation or this
        `fork of pycocotools`_ to be installed. We recommend using the fork as it is better maintained and easily
        available to install via pip: `pip install pycocotools`. It is also this fork that will be installed if you
        install ``torchmetrics[detection]``. The second backend is the `faster-coco-eval`_ implementation, which can be
        installed with ``pip install faster-coco-eval``. This implementation is a maintained open-source implementation
        that is faster and corrects certain corner cases that the official implementation has. Our own testing has shown
        that the results are identical to the official implementation. Regardless of the backend we also require you to
        have `torchvision` version 0.8.0 or newer installed. Please install with ``pip install torchvision>=0.8`` or
        ``pip install torchmetrics[detection]``.

    Args:
        box_format:
            Input format of given boxes. Supported formats are:

                - 'xyxy': boxes are represented via corners, x1, y1 being top left and x2, y2 being bottom right.
                - 'xywh' : boxes are represented via corner, width and height, x1, y2 being top left, w, h being
                  width and height. This is the default format used by pycoco and all input formats will be converted
                  to this.
                - 'cxcywh': boxes are represented via centre, width and height, cx, cy being center of box, w, h being
                  width and height.

        iou_type:
            Type of input (either masks or bounding-boxes) used for computing IOU. Supported IOU types are
            ``"bbox"`` or ``"segm"`` or both as a tuple.
        iou_thresholds:
            IoU thresholds for evaluation. If set to ``None`` it corresponds to the stepped range ``[0.5,...,0.95]``
            with step ``0.05``. Else provide a list of floats.
        rec_thresholds:
            Recall thresholds for evaluation. If set to ``None`` it corresponds to the stepped range ``[0,...,1]``
            with step ``0.01``. Else provide a list of floats.
        max_detection_thresholds:
            Thresholds on max detections per image. If set to `None` will use thresholds ``[1, 10, 100]``.
            Else, please provide a list of ints of length 3, which is the only supported length by both backends.
        class_metrics:
            Option to enable per-class metrics for mAP and mAR_100. Has a performance impact that scales linearly with
            the number of classes in the dataset.
        extended_summary:
            Option to enable extended summary with additional metrics including IOU, precision and recall. The output
            dictionary will contain the following extra key-values:

                - ``ious``: a dictionary containing the IoU values for every image/class combination e.g.
                  ``ious[(0,0)]`` would contain the IoU for image 0 and class 0. Each value is a tensor with shape
                  ``(n,m)`` where ``n`` is the number of detections and ``m`` is the number of ground truth boxes for
                  that image/class combination.
                - ``precision``: a tensor of shape ``(TxRxKxAxM)`` containing the precision values. Here ``T`` is the
                  number of IoU thresholds, ``R`` is the number of recall thresholds, ``K`` is the number of classes,
                  ``A`` is the number of areas and ``M`` is the number of max detections per image.
                - ``recall``: a tensor of shape ``(TxKxAxM)`` containing the recall values. Here ``T`` is the number of
                  IoU thresholds, ``K`` is the number of classes, ``A`` is the number of areas and ``M`` is the number
                  of max detections per image.
                - ``scores``: a tensor of shape ``(TxRxKxAxM)`` containing the confidence scores.  Here ``T`` is the
                  number of IoU thresholds, ``R`` is the number of recall thresholds, ``K`` is the number of classes,
                  ``A`` is the number of areas and ``M`` is the number of max detections per image.

        average:
            Method for averaging scores over labels. Choose between "``"macro"`` and ``"micro"``.
        backend:
            Backend to use for the evaluation. Choose between ``"pycocotools"`` and ``"faster_coco_eval"``.

        kwargs: Additional keyword arguments, see :ref:`Metric kwargs` for more info.

    Raises:
        ModuleNotFoundError:
            If ``pycocotools`` is not installed
        ModuleNotFoundError:
            If ``torchvision`` is not installed or version installed is lower than 0.8.0
        ValueError:
            If ``box_format`` is not one of ``"xyxy"``, ``"xywh"`` or ``"cxcywh"``
        ValueError:
            If ``iou_type`` is not one of ``"bbox"`` or ``"segm"``
        ValueError:
            If ``iou_thresholds`` is not None or a list of floats
        ValueError:
            If ``rec_thresholds`` is not None or a list of floats
        ValueError:
            If ``max_detection_thresholds`` is not None or a list of ints
        ValueError:
            If ``class_metrics`` is not a boolean

    Example::

        Basic example for when `iou_type="bbox"`. In this case the ``boxes`` key is required in the input dictionaries,
        in addition to the ``scores`` and ``labels`` keys.

        >>> from torch import tensor
        >>> from torchmetrics.detection import MeanAveragePrecision
        >>> preds = [
        ...   dict(
        ...     boxes=tensor([[258.0, 41.0, 606.0, 285.0]]),
        ...     scores=tensor([0.536]),
        ...     labels=tensor([0]),
        ...   )
        ... ]
        >>> target = [
        ...   dict(
        ...     boxes=tensor([[214.0, 41.0, 562.0, 285.0]]),
        ...     labels=tensor([0]),
        ...   )
        ... ]
        >>> metric = MeanAveragePrecision(iou_type="bbox")
        >>> metric.update(preds, target)
        >>> from pprint import pprint
        >>> pprint(metric.compute())
        {'classes': tensor(0, dtype=torch.int32),
         'map': tensor(0.6000),
         'map_50': tensor(1.),
         'map_75': tensor(1.),
         'map_large': tensor(0.6000),
         'map_medium': tensor(-1.),
         'map_per_class': tensor(-1.),
         'map_small': tensor(-1.),
         'mar_1': tensor(0.6000),
         'mar_10': tensor(0.6000),
         'mar_100': tensor(0.6000),
         'mar_100_per_class': tensor(-1.),
         'mar_large': tensor(0.6000),
         'mar_medium': tensor(-1.),
         'mar_small': tensor(-1.)}

    Example::

        Basic example for when `iou_type="segm"`. In this case the ``masks`` key is required in the input dictionaries,
        in addition to the ``scores`` and ``labels`` keys.

        >>> from torch import tensor
        >>> from torchmetrics.detection import MeanAveragePrecision
        >>> mask_pred = [
        ...   [0, 0, 0, 0, 0],
        ...   [0, 0, 1, 1, 0],
        ...   [0, 0, 1, 1, 0],
        ...   [0, 0, 0, 0, 0],
        ...   [0, 0, 0, 0, 0],
        ... ]
        >>> mask_tgt = [
        ...   [0, 0, 0, 0, 0],
        ...   [0, 0, 1, 0, 0],
        ...   [0, 0, 1, 1, 0],
        ...   [0, 0, 1, 0, 0],
        ...   [0, 0, 0, 0, 0],
        ... ]
        >>> preds = [
        ...   dict(
        ...     masks=tensor([mask_pred], dtype=torch.bool),
        ...     scores=tensor([0.536]),
        ...     labels=tensor([0]),
        ...   )
        ... ]
        >>> target = [
        ...   dict(
        ...     masks=tensor([mask_tgt], dtype=torch.bool),
        ...     labels=tensor([0]),
        ...   )
        ... ]
        >>> metric = MeanAveragePrecision(iou_type="segm")
        >>> metric.update(preds, target)
        >>> from pprint import pprint
        >>> pprint(metric.compute())
        {'classes': tensor(0, dtype=torch.int32),
         'map': tensor(0.2000),
         'map_50': tensor(1.),
         'map_75': tensor(0.),
         'map_large': tensor(-1.),
         'map_medium': tensor(-1.),
         'map_per_class': tensor(-1.),
         'map_small': tensor(0.2000),
         'mar_1': tensor(0.2000),
         'mar_10': tensor(0.2000),
         'mar_100': tensor(0.2000),
         'mar_100_per_class': tensor(-1.),
         'mar_large': tensor(-1.),
         'mar_medium': tensor(-1.),
         'mar_small': tensor(0.2000)}

    """

    is_differentiable: bool = False
    higher_is_better: Optional[bool] = True
    full_state_update: bool = True
    plot_lower_bound: float = 0.0
    plot_upper_bound: float = 1.0

    detection_box: List[Tensor]
    detection_mask: List[Tensor]
    detection_scores: List[Tensor]
    detection_labels: List[Tensor]
    groundtruth_box: List[Tensor]
    groundtruth_mask: List[Tensor]
    groundtruth_labels: List[Tensor]
    groundtruth_crowds: List[Tensor]
    groundtruth_area: List[Tensor]

    warn_on_many_detections: bool = True

    __jit_unused_properties__: ClassVar[list[str]] = [
        "is_differentiable",
        "higher_is_better",
        "plot_lower_bound",
        "plot_upper_bound",
        "plot_legend_name",
        "metric_state",
        "_update_called",
        # below is added for specifically for this metric
        "_coco_backend",
    ]

    def __init__(
        self,
        box_format: Literal["xyxy", "xywh", "cxcywh"] = "xyxy",
        iou_type: Union[Literal["bbox", "segm"], tuple[Literal["bbox", "segm"], ...]] = "bbox",
        iou_thresholds: Optional[list[float]] = None,
        rec_thresholds: Optional[list[float]] = None,
        max_detection_thresholds: Optional[list[int]] = None,
        class_metrics: bool = False,
        extended_summary: bool = False,
        average: Literal["macro", "micro"] = "macro",
        backend: Literal["pycocotools", "faster_coco_eval"] = "pycocotools",
        **kwargs: Any,
    ) -> None:
        super().__init__(**kwargs)

        if not (_PYCOCOTOOLS_AVAILABLE or _FASTER_COCO_EVAL_AVAILABLE):
            raise ModuleNotFoundError(
                "`MAP` metric requires that `pycocotools` or `faster-coco-eval` installed."
                " Please install with `pip install pycocotools` or `pip install faster-coco-eval` or"
                " `pip install torchmetrics[detection]`."
            )
        if not _TORCHVISION_AVAILABLE:
            raise ModuleNotFoundError(
                f"Metric `{self._iou_type}` requires that `torchvision` is installed."
                " Please install with `pip install torchmetrics[detection]`."
            )

        allowed_box_formats = ("xyxy", "xywh", "cxcywh")
        if box_format not in allowed_box_formats:
            raise ValueError(f"Expected argument `box_format` to be one of {allowed_box_formats} but got {box_format}")
        self.box_format = box_format

        self.iou_type = _validate_iou_type_arg(iou_type)

        if iou_thresholds is not None and not isinstance(iou_thresholds, list):
            raise ValueError(
                f"Expected argument `iou_thresholds` to either be `None` or a list of floats but got {iou_thresholds}"
            )
        self.iou_thresholds = iou_thresholds or torch.linspace(0.5, 0.95, round((0.95 - 0.5) / 0.05) + 1).tolist()

        if rec_thresholds is not None and not isinstance(rec_thresholds, list):
            raise ValueError(
                f"Expected argument `rec_thresholds` to either be `None` or a list of floats but got {rec_thresholds}"
            )
        self.rec_thresholds = rec_thresholds or torch.linspace(0.0, 1.00, round(1.00 / 0.01) + 1).tolist()

        if max_detection_thresholds is not None and not isinstance(max_detection_thresholds, list):
            raise ValueError(
                f"Expected argument `max_detection_thresholds` to either be `None` or a list of ints"
                f" but got {max_detection_thresholds}"
            )
        if max_detection_thresholds is not None and len(max_detection_thresholds) != 3:
            raise ValueError(
                "When providing a list of max detection thresholds it should have length 3."
                f" Got value {len(max_detection_thresholds)}"
            )
        max_det_threshold, _ = torch.sort(torch.tensor(max_detection_thresholds or [1, 10, 100], dtype=torch.int))
        self.max_detection_thresholds = max_det_threshold.tolist()

        if not isinstance(class_metrics, bool):
            raise ValueError("Expected argument `class_metrics` to be a boolean")
        self.class_metrics = class_metrics

        if not isinstance(extended_summary, bool):
            raise ValueError("Expected argument `extended_summary` to be a boolean")
        self.extended_summary = extended_summary

        if average not in ("macro", "micro"):
            raise ValueError(f"Expected argument `average` to be one of ('macro', 'micro') but got {average}")
        self.average = average

        self._coco_backend = CocoBackend(backend)

        self.add_state("detection_box", default=[], dist_reduce_fx=None)
        self.add_state("detection_mask", default=[], dist_reduce_fx=None)
        self.add_state("detection_scores", default=[], dist_reduce_fx=None)
        self.add_state("detection_labels", default=[], dist_reduce_fx=None)
        self.add_state("groundtruth_box", default=[], dist_reduce_fx=None)
        self.add_state("groundtruth_mask", default=[], dist_reduce_fx=None)
        self.add_state("groundtruth_labels", default=[], dist_reduce_fx=None)
        self.add_state("groundtruth_crowds", default=[], dist_reduce_fx=None)
        self.add_state("groundtruth_area", default=[], dist_reduce_fx=None)

<<<<<<< HEAD
    @property
    def coco(self) -> object:
        """Returns the coco module for the given backend, done in this way to make metric picklable."""
        coco, _, _ = _load_coco_backend_tools(self.backend)
        return coco

    @property
    def cocoeval(self) -> object:
        """Returns the coco eval module for the given backend, done in this way to make metric picklable."""
        _, cocoeval, _ = _load_coco_backend_tools(self.backend)
        return cocoeval

    @property
    def mask_utils(self) -> object:
        """Returns the mask utils object for the given backend, done in this way to make metric picklable."""
        _, _, mask_utils = _load_coco_backend_tools(self.backend)
        return mask_utils
=======
    def tm_to_coco(self, name: str = "tm_map_input") -> None:
        """Utility function for converting the input for this metric to coco format and saving it to a json file.

        This function should be used after calling `.update(...)` or `.forward(...)` on all data that should be written
        to the file, as the input is then internally cached. The function then converts to information to coco format
        a writes it to json files.

        Args:
            name: Name of the output file, which will be appended with "_preds.json" and "_target.json"

        Example:
            >>> from torch import tensor
            >>> from torchmetrics.detection import MeanAveragePrecision
            >>> preds = [
            ...   dict(
            ...     boxes=tensor([[258.0, 41.0, 606.0, 285.0]]),
            ...     scores=tensor([0.536]),
            ...     labels=tensor([0]),
            ...   )
            ... ]
            >>> target = [
            ...   dict(
            ...     boxes=tensor([[214.0, 41.0, 562.0, 285.0]]),
            ...     labels=tensor([0]),
            ...   )
            ... ]
            >>> metric = MeanAveragePrecision(iou_type="bbox")
            >>> metric.update(preds, target)
            >>> metric.tm_to_coco("tm_map_input")

        """
        self._coco_backend.tm_to_coco(
            self.groundtruth_labels,
            self.groundtruth_box,
            self.groundtruth_mask,
            self.groundtruth_crowds,
            self.groundtruth_area,
            self.detection_labels,
            self.detection_box,
            self.detection_mask,
            self.detection_scores,
            name,
            self.iou_type,
        )

    def coco_to_tm(
        self,
        coco_preds: str,
        coco_target: str,
        iou_type: Union[Literal["bbox", "segm"], tuple[Literal["bbox", "segm"], ...]] = ("bbox",),
        backend: Literal["pycocotools", "faster_coco_eval"] = "pycocotools",
    ) -> tuple[list[dict[str, Tensor]], list[dict[str, Tensor]]]:
        """Utility function for converting .json coco format files to the input format of this metric.

        The function accepts a file for the predictions and a file for the target in coco format and converts them to
        a list of dictionaries containing the boxes, labels and scores in the input format of this metric.

        Args:
            coco_preds: Path to the json file containing the predictions in coco format
            coco_target: Path to the json file containing the targets in coco format
            iou_type: Type of input, either `bbox` for bounding boxes or `segm` for segmentation masks
            backend: Backend to use for the conversion. Either `pycocotools` or `faster_coco_eval`.

        Returns:
            A tuple containing the predictions and targets in the input format of this metric. Each element of the
            tuple is a list of dictionaries containing the boxes, labels and scores.

        Example:
            >>> # File formats are defined at https://cocodataset.org/#format-data
            >>> # Example files can be found at
            >>> # https://github.com/cocodataset/cocoapi/tree/master/results
            >>> from torchmetrics.detection import MeanAveragePrecision
            >>> preds, target = MeanAveragePrecision().coco_to_tm(
            ...   "instances_val2014_fakebbox100_results.json",
            ...   "val2014_fake_eval_res.txt.json"
            ...   iou_type="bbox"
            ... )  # doctest: +SKIP

        """
        return self._coco_backend.coco_to_tm(coco_preds, coco_target, iou_type, backend)
>>>>>>> ed3d3854

    def update(self, preds: list[dict[str, Tensor]], target: list[dict[str, Tensor]]) -> None:
        """Update metric state.

        Raises:
            ValueError:
                If ``preds`` is not of type (:class:`~List[Dict[str, Tensor]]`)
            ValueError:
                If ``target`` is not of type ``List[Dict[str, Tensor]]``
            ValueError:
                If ``preds`` and ``target`` are not of the same length
            ValueError:
                If any of ``preds.boxes``, ``preds.scores`` and ``preds.labels`` are not of the same length
            ValueError:
                If any of ``target.boxes`` and ``target.labels`` are not of the same length
            ValueError:
                If any box is not type float and of length 4
            ValueError:
                If any class is not type int and of length 1
            ValueError:
                If any score is not type float and of length 1

        """
        _input_validator(preds, target, iou_type=self.iou_type)

        for item in preds:
            bbox_detection, mask_detection = self._get_safe_item_values(item, warn=self.warn_on_many_detections)
            if bbox_detection is not None:
                self.detection_box.append(bbox_detection)
            if mask_detection is not None:
                self.detection_mask.append(mask_detection)  # type: ignore[arg-type]
            self.detection_labels.append(item["labels"])
            self.detection_scores.append(item["scores"])

        for item in target:
            bbox_groundtruth, mask_groundtruth = self._get_safe_item_values(item)
            if bbox_groundtruth is not None:
                self.groundtruth_box.append(bbox_groundtruth)
            if mask_groundtruth is not None:
                self.groundtruth_mask.append(mask_groundtruth)  # type: ignore[arg-type]
            self.groundtruth_labels.append(item["labels"])
            self.groundtruth_crowds.append(item.get("iscrowd", torch.zeros_like(item["labels"])))
            self.groundtruth_area.append(item.get("area", torch.zeros_like(item["labels"])))

    def compute(self) -> dict:
        """Computes the metric."""
        coco_preds, coco_target = self._coco_backend._get_coco_datasets(
            self.groundtruth_labels,
            self.groundtruth_box,
            self.groundtruth_mask,
            self.groundtruth_crowds,
            self.groundtruth_area,
            self.detection_labels,
            self.detection_box,
            self.detection_mask,
            self.detection_scores,
            self.iou_type,
            average=self.average,
        )

        result_dict = {}
        with contextlib.redirect_stdout(io.StringIO()):
            for i_type in self.iou_type:
                prefix = "" if len(self.iou_type) == 1 else f"{i_type}_"
                if len(self.iou_type) > 1:
                    # the area calculation is different for bbox and segm and therefore to get the small, medium and
                    # large values correct we need to dynamically change the area attribute of the annotations
                    for anno in coco_preds.dataset["annotations"]:
                        anno["area"] = anno[f"area_{i_type}"]

                if len(coco_preds.imgs) == 0 or len(coco_target.imgs) == 0:
                    result_dict.update(
                        self._coco_backend._coco_stats_to_tensor_dict(
                            12 * [-1.0], prefix=prefix, max_detection_thresholds=self.max_detection_thresholds
                        )
                    )
                else:
                    coco_eval = self._coco_backend.cocoeval(coco_target, coco_preds, iouType=i_type)  # type: ignore[operator]
                    coco_eval.params.iouThrs = np.array(self.iou_thresholds, dtype=np.float64)
                    coco_eval.params.recThrs = np.array(self.rec_thresholds, dtype=np.float64)
                    coco_eval.params.maxDets = self.max_detection_thresholds

                    coco_eval.evaluate()
                    coco_eval.accumulate()
                    coco_eval.summarize()
                    stats = coco_eval.stats
                    result_dict.update(
                        self._coco_backend._coco_stats_to_tensor_dict(
                            stats, prefix=prefix, max_detection_thresholds=self.max_detection_thresholds
                        )
                    )

                    summary = {}
                    if self.extended_summary:
                        summary = {
                            f"{prefix}ious": apply_to_collection(
                                coco_eval.ious, np.ndarray, lambda x: torch.tensor(x, dtype=torch.float32)
                            ),
                            f"{prefix}precision": torch.tensor(coco_eval.eval["precision"]),
                            f"{prefix}recall": torch.tensor(coco_eval.eval["recall"]),
                            f"{prefix}scores": torch.tensor(coco_eval.eval["scores"]),
                        }
                    result_dict.update(summary)

                    # if class mode is enabled, evaluate metrics per class
                    if self.class_metrics:
                        # regardless of average method, reinitialize dataset to get rid of internal state which can
                        # lead to wrong results when evaluating per class
                        coco_preds, coco_target = self._coco_backend._get_coco_datasets(
                            self.groundtruth_labels,
                            self.groundtruth_box,
                            self.groundtruth_mask,
                            self.groundtruth_crowds,
                            self.groundtruth_area,
                            self.detection_labels,
                            self.detection_box,
                            self.detection_mask,
                            self.detection_scores,
                            self.iou_type,
                            average="macro",
                        )
                        coco_eval = self._coco_backend.cocoeval(coco_target, coco_preds, iouType=i_type)  # type: ignore[operator]
                        coco_eval.params.iouThrs = np.array(self.iou_thresholds, dtype=np.float64)
                        coco_eval.params.recThrs = np.array(self.rec_thresholds, dtype=np.float64)
                        coco_eval.params.maxDets = self.max_detection_thresholds

                        map_per_class_list = []
                        mar_per_class_list = []
                        for class_id in self._get_classes():
                            coco_eval.params.catIds = [class_id]
                            with contextlib.redirect_stdout(io.StringIO()):
                                coco_eval.evaluate()
                                coco_eval.accumulate()
                                coco_eval.summarize()
                                class_stats = coco_eval.stats

                            map_per_class_list.append(torch.tensor([class_stats[0]]))
                            mar_per_class_list.append(torch.tensor([class_stats[8]]))

                        map_per_class_values = torch.tensor(map_per_class_list, dtype=torch.float32)
                        mar_per_class_values = torch.tensor(mar_per_class_list, dtype=torch.float32)
                    else:
                        map_per_class_values = torch.tensor([-1], dtype=torch.float32)
                        mar_per_class_values = torch.tensor([-1], dtype=torch.float32)
                    prefix = "" if len(self.iou_type) == 1 else f"{i_type}_"
                    result_dict.update(
                        {
                            f"{prefix}map_per_class": map_per_class_values,
                            f"{prefix}mar_{self.max_detection_thresholds[-1]}_per_class": mar_per_class_values,
                        },
                    )
        result_dict.update({"classes": torch.tensor(self._get_classes(), dtype=torch.int32)})

        return result_dict

<<<<<<< HEAD
    def _get_coco_datasets(self, average: Literal["macro", "micro"]) -> tuple[object, object]:
        """Returns the coco datasets for the target and the predictions."""
        if average == "micro":
            # for micro averaging we set everything to be the same class
            groundtruth_labels = apply_to_collection(self.groundtruth_labels, Tensor, lambda x: torch.zeros_like(x))
            detection_labels = apply_to_collection(self.detection_labels, Tensor, lambda x: torch.zeros_like(x))
        else:
            groundtruth_labels = self.groundtruth_labels
            detection_labels = self.detection_labels

        coco_target, coco_preds = self.coco(), self.coco()  # type: ignore[operator]

        coco_target.dataset = self._get_coco_format(
            labels=groundtruth_labels,
            boxes=self.groundtruth_box if len(self.groundtruth_box) > 0 else None,
            masks=self.groundtruth_mask if len(self.groundtruth_mask) > 0 else None,
            crowds=self.groundtruth_crowds,
            area=self.groundtruth_area,
        )
        coco_preds.dataset = self._get_coco_format(
            labels=detection_labels,
            boxes=self.detection_box if len(self.detection_box) > 0 else None,
            masks=self.detection_mask if len(self.detection_mask) > 0 else None,
            scores=self.detection_scores,
        )

        with contextlib.redirect_stdout(io.StringIO()):
            coco_target.createIndex()
            coco_preds.createIndex()

        return coco_preds, coco_target

    def _coco_stats_to_tensor_dict(self, stats: list[float], prefix: str) -> dict[str, Tensor]:
        """Converts the output of COCOeval.stats to a dict of tensors."""
        mdt = self.max_detection_thresholds
        return {
            f"{prefix}map": torch.tensor([stats[0]], dtype=torch.float32),
            f"{prefix}map_50": torch.tensor([stats[1]], dtype=torch.float32),
            f"{prefix}map_75": torch.tensor([stats[2]], dtype=torch.float32),
            f"{prefix}map_small": torch.tensor([stats[3]], dtype=torch.float32),
            f"{prefix}map_medium": torch.tensor([stats[4]], dtype=torch.float32),
            f"{prefix}map_large": torch.tensor([stats[5]], dtype=torch.float32),
            f"{prefix}mar_{mdt[0]}": torch.tensor([stats[6]], dtype=torch.float32),
            f"{prefix}mar_{mdt[1]}": torch.tensor([stats[7]], dtype=torch.float32),
            f"{prefix}mar_{mdt[2]}": torch.tensor([stats[8]], dtype=torch.float32),
            f"{prefix}mar_small": torch.tensor([stats[9]], dtype=torch.float32),
            f"{prefix}mar_medium": torch.tensor([stats[10]], dtype=torch.float32),
            f"{prefix}mar_large": torch.tensor([stats[11]], dtype=torch.float32),
        }

    @staticmethod
    def coco_to_tm(
        coco_preds: str,
        coco_target: str,
        iou_type: Union[Literal["bbox", "segm"], list[str]] = "bbox",
        backend: Literal["pycocotools", "faster_coco_eval"] = "pycocotools",
    ) -> tuple[list[dict[str, Tensor]], list[dict[str, Tensor]]]:
        """Utility function for converting .json coco format files to the input format of this metric.

        The function accepts a file for the predictions and a file for the target in coco format and converts them to
        a list of dictionaries containing the boxes, labels and scores in the input format of this metric.

        Args:
            coco_preds: Path to the json file containing the predictions in coco format
            coco_target: Path to the json file containing the targets in coco format
            iou_type: Type of input, either `bbox` for bounding boxes or `segm` for segmentation masks
            backend: Backend to use for the conversion. Either `pycocotools` or `faster_coco_eval`.

        Returns:
            A tuple containing the predictions and targets in the input format of this metric. Each element of the
            tuple is a list of dictionaries containing the boxes, labels and scores.

        Example:
            >>> # File formats are defined at https://cocodataset.org/#format-data
            >>> # Example files can be found at
            >>> # https://github.com/cocodataset/cocoapi/tree/master/results
            >>> from torchmetrics.detection import MeanAveragePrecision
            >>> preds, target = MeanAveragePrecision.coco_to_tm(
            ...   "instances_val2014_fakebbox100_results.json",
            ...   "val2014_fake_eval_res.txt.json"
            ...   iou_type="bbox"
            ... )  # doctest: +SKIP

        """
        iou_type = _validate_iou_type_arg(iou_type)  # type: ignore[arg-type]
        coco, _, _ = _load_coco_backend_tools(backend)

        with contextlib.redirect_stdout(io.StringIO()):
            gt = coco(coco_target)  # type: ignore[operator]
            dt = gt.loadRes(coco_preds)

        gt_dataset = gt.dataset["annotations"]
        dt_dataset = dt.dataset["annotations"]

        target: dict = {}
        for t in gt_dataset:
            if t["image_id"] not in target:
                target[t["image_id"]] = {
                    "labels": [],
                    "iscrowd": [],
                    "area": [],
                }
                if "bbox" in iou_type:
                    target[t["image_id"]]["boxes"] = []
                if "segm" in iou_type:
                    target[t["image_id"]]["masks"] = []

            if "bbox" in iou_type:
                target[t["image_id"]]["boxes"].append(t["bbox"])
            if "segm" in iou_type:
                target[t["image_id"]]["masks"].append(gt.annToMask(t))
            target[t["image_id"]]["labels"].append(t["category_id"])
            target[t["image_id"]]["iscrowd"].append(t["iscrowd"])
            target[t["image_id"]]["area"].append(t["area"])

        preds: dict = {}
        for p in dt_dataset:
            if p["image_id"] not in preds:
                preds[p["image_id"]] = {"scores": [], "labels": []}
                if "bbox" in iou_type:
                    preds[p["image_id"]]["boxes"] = []
                if "segm" in iou_type:
                    preds[p["image_id"]]["masks"] = []
            if "bbox" in iou_type:
                preds[p["image_id"]]["boxes"].append(p["bbox"])
            if "segm" in iou_type:
                preds[p["image_id"]]["masks"].append(gt.annToMask(p))
            preds[p["image_id"]]["scores"].append(p["score"])
            preds[p["image_id"]]["labels"].append(p["category_id"])
        for k in target:  # add empty predictions for images without predictions
            if k not in preds:
                preds[k] = {"scores": [], "labels": []}
                if "bbox" in iou_type:
                    preds[k]["boxes"] = []
                if "segm" in iou_type:
                    preds[k]["masks"] = []

        batched_preds, batched_target = [], []
        for key in target:
            bp = {
                "scores": torch.tensor(preds[key]["scores"], dtype=torch.float32),
                "labels": torch.tensor(preds[key]["labels"], dtype=torch.int32),
            }
            if "bbox" in iou_type:
                bp["boxes"] = torch.tensor(np.array(preds[key]["boxes"]), dtype=torch.float32)
            if "segm" in iou_type:
                bp["masks"] = torch.tensor(np.array(preds[key]["masks"]), dtype=torch.uint8)
            batched_preds.append(bp)

            bt = {
                "labels": torch.tensor(target[key]["labels"], dtype=torch.int32),
                "iscrowd": torch.tensor(target[key]["iscrowd"], dtype=torch.int32),
                "area": torch.tensor(target[key]["area"], dtype=torch.float32),
            }
            if "bbox" in iou_type:
                bt["boxes"] = torch.tensor(target[key]["boxes"], dtype=torch.float32)
            if "segm" in iou_type:
                bt["masks"] = torch.tensor(np.array(target[key]["masks"]), dtype=torch.uint8)
            batched_target.append(bt)

        return batched_preds, batched_target

    def tm_to_coco(self, name: str = "tm_map_input") -> None:
        """Utility function for converting the input for this metric to coco format and saving it to a json file.

        This function should be used after calling `.update(...)` or `.forward(...)` on all data that should be written
        to the file, as the input is then internally cached. The function then converts to information to coco format
        a writes it to json files.

        Args:
            name: Name of the output file, which will be appended with "_preds.json" and "_target.json"

        Example:
            >>> from torch import tensor
            >>> from torchmetrics.detection import MeanAveragePrecision
            >>> preds = [
            ...   dict(
            ...     boxes=tensor([[258.0, 41.0, 606.0, 285.0]]),
            ...     scores=tensor([0.536]),
            ...     labels=tensor([0]),
            ...   )
            ... ]
            >>> target = [
            ...   dict(
            ...     boxes=tensor([[214.0, 41.0, 562.0, 285.0]]),
            ...     labels=tensor([0]),
            ...   )
            ... ]
            >>> metric = MeanAveragePrecision(iou_type="bbox")
            >>> metric.update(preds, target)
            >>> metric.tm_to_coco("tm_map_input")

        """
        target_dataset = self._get_coco_format(
            labels=self.groundtruth_labels,
            boxes=self.groundtruth_box if len(self.groundtruth_box) > 0 else None,
            masks=self.groundtruth_mask if len(self.groundtruth_mask) > 0 else None,
            crowds=self.groundtruth_crowds,
            area=self.groundtruth_area,
        )
        preds_dataset = self._get_coco_format(
            labels=self.detection_labels,
            boxes=self.detection_box if len(self.detection_box) > 0 else None,
            masks=self.detection_mask if len(self.detection_mask) > 0 else None,
            scores=self.detection_scores,
        )
        if "segm" in self.iou_type:
            # the rle masks needs to be decoded to be written to a file
            preds_dataset["annotations"] = apply_to_collection(
                preds_dataset["annotations"], dtype=bytes, function=lambda x: x.decode("utf-8")
            )
            preds_dataset["annotations"] = apply_to_collection(
                preds_dataset["annotations"],
                dtype=np.uint32,
                function=lambda x: int(x),
            )
            target_dataset = apply_to_collection(target_dataset, dtype=bytes, function=lambda x: x.decode("utf-8"))

        preds_json = json.dumps(preds_dataset["annotations"], indent=4)
        target_json = json.dumps(target_dataset, indent=4)

        with open(f"{name}_preds.json", "w") as f:
            f.write(preds_json)

        with open(f"{name}_target.json", "w") as f:
            f.write(target_json)

=======
>>>>>>> ed3d3854
    def _get_safe_item_values(
        self, item: dict[str, Any], warn: bool = False
    ) -> tuple[Optional[Tensor], Optional[tuple]]:
        """Convert and return the boxes or masks from the item depending on the iou_type.

        Args:
            item: input dictionary containing the boxes or masks
            warn: whether to warn if the number of boxes or masks exceeds the max_detection_thresholds

        Returns:
            boxes or masks depending on the iou_type

        """
        from torchvision.ops import box_convert

        output = [None, None]
        if "bbox" in self.iou_type:
            boxes = _fix_empty_tensors(item["boxes"])
            if boxes.numel() > 0:
                boxes = box_convert(boxes, in_fmt=self.box_format, out_fmt="xywh")
            output[0] = boxes  # type: ignore[call-overload]
        if "segm" in self.iou_type:
            masks = []
            for i in item["masks"].cpu().numpy():
                rle = self._coco_backend.mask_utils.encode(np.asfortranarray(i))
                masks.append((tuple(rle["size"]), rle["counts"]))
            output[1] = tuple(masks)  # type: ignore[call-overload]
        if warn and (
            (output[0] is not None and len(output[0]) > self.max_detection_thresholds[-1])
            or (output[1] is not None and len(output[1]) > self.max_detection_thresholds[-1])
        ):
            _warning_on_too_many_detections(self.max_detection_thresholds[-1])
        return output  # type: ignore[return-value]

    def _get_classes(self) -> list:
        """Return a list of unique classes found in ground truth and detection data."""
        if len(self.detection_labels) > 0 or len(self.groundtruth_labels) > 0:
            return torch.cat(self.detection_labels + self.groundtruth_labels).unique().cpu().tolist()
        return []

    def plot(
        self, val: Optional[Union[dict[str, Tensor], Sequence[dict[str, Tensor]]]] = None, ax: Optional[_AX_TYPE] = None
    ) -> _PLOT_OUT_TYPE:
        """Plot a single or multiple values from the metric.

        Args:
            val: Either a single result from calling `metric.forward` or `metric.compute` or a list of these results.
                If no value is provided, will automatically call `metric.compute` and plot that result.
            ax: An matplotlib axis object. If provided will add plot to that axis

        Returns:
            Figure object and Axes object

        Raises:
            ModuleNotFoundError:
                If `matplotlib` is not installed

        .. plot::
            :scale: 75

            >>> from torch import tensor
            >>> from torchmetrics.detection.mean_ap import MeanAveragePrecision
            >>> preds = [dict(
            ...     boxes=tensor([[258.0, 41.0, 606.0, 285.0]]),
            ...     scores=tensor([0.536]),
            ...     labels=tensor([0]),
            ... )]
            >>> target = [dict(
            ...     boxes=tensor([[214.0, 41.0, 562.0, 285.0]]),
            ...     labels=tensor([0]),
            ... )]
            >>> metric = MeanAveragePrecision()
            >>> metric.update(preds, target)
            >>> fig_, ax_ = metric.plot()

        .. plot::
            :scale: 75

            >>> # Example plotting multiple values
            >>> import torch
            >>> from torchmetrics.detection.mean_ap import MeanAveragePrecision
            >>> preds = lambda: [dict(
            ...     boxes=torch.tensor([[258.0, 41.0, 606.0, 285.0]]) + torch.randint(10, (1,4)),
            ...     scores=torch.tensor([0.536]) + 0.1*torch.rand(1),
            ...     labels=torch.tensor([0]),
            ... )]
            >>> target = [dict(
            ...     boxes=torch.tensor([[214.0, 41.0, 562.0, 285.0]]),
            ...     labels=torch.tensor([0]),
            ... )]
            >>> metric = MeanAveragePrecision()
            >>> vals = []
            >>> for _ in range(20):
            ...     vals.append(metric(preds(), target))
            >>> fig_, ax_ = metric.plot(vals)

        """
        return self._plot(val, ax)

    # --------------------
    # specialized synchronization and apply functions for this metric
    # --------------------

    def _apply(self, fn: Callable) -> torch.nn.Module:  # type: ignore[override]
        """Custom apply function.

        Excludes the detections and groundtruths from the casting when the iou_type is set to `segm` as the state is
        no longer a tensor but a tuple.

        """
        return super()._apply(fn, exclude_state=("detection_mask", "groundtruth_mask"))

    def _sync_dist(self, dist_sync_fn: Optional[Callable] = None, process_group: Optional[Any] = None) -> None:
        """Custom sync function.

        For the iou_type `segm` the detections and groundtruths are no longer tensors but tuples. Therefore, we need
        to gather the list of tuples and then convert it back to a list of tuples.

        """
        super()._sync_dist(dist_sync_fn=dist_sync_fn, process_group=process_group)  # type: ignore[arg-type]

        if "segm" in self.iou_type:
            self.detection_mask = self._gather_tuple_list(self.detection_mask, process_group)  # type: ignore[arg-type]
            self.groundtruth_mask = self._gather_tuple_list(self.groundtruth_mask, process_group)  # type: ignore[arg-type]

    @staticmethod
    def _gather_tuple_list(list_to_gather: list[tuple], process_group: Optional[Any] = None) -> list[Any]:
        """Gather a list of tuples over multiple devices.

        Args:
            list_to_gather: input list of tuples that should be gathered across devices
            process_group: process group to gather the list of tuples

        Returns:
            list of tuples gathered across devices

        """
        world_size = dist.get_world_size(group=process_group)
        dist.barrier(group=process_group)

        list_gathered = [None for _ in range(world_size)]
        dist.all_gather_object(list_gathered, list_to_gather, group=process_group)

        return [list_gathered[rank][idx] for idx in range(len(list_gathered[0])) for rank in range(world_size)]  # type: ignore[arg-type,index]


def _warning_on_too_many_detections(limit: int) -> None:
    rank_zero_warn(
        f"Encountered more than {limit} detections in a single image. This means that certain detections with the"
        " lowest scores will be ignored, that may have an undesirable impact on performance. Please consider adjusting"
        " the `max_detection_threshold` to suit your use case. To disable this warning, set attribute class"
        " `warn_on_many_detections=False`, after initializing the metric.",
        UserWarning,
    )<|MERGE_RESOLUTION|>--- conflicted
+++ resolved
@@ -424,7 +424,6 @@
         self.add_state("groundtruth_crowds", default=[], dist_reduce_fx=None)
         self.add_state("groundtruth_area", default=[], dist_reduce_fx=None)
 
-<<<<<<< HEAD
     @property
     def coco(self) -> object:
         """Returns the coco module for the given backend, done in this way to make metric picklable."""
@@ -442,7 +441,7 @@
         """Returns the mask utils object for the given backend, done in this way to make metric picklable."""
         _, _, mask_utils = _load_coco_backend_tools(self.backend)
         return mask_utils
-=======
+
     def tm_to_coco(self, name: str = "tm_map_input") -> None:
         """Utility function for converting the input for this metric to coco format and saving it to a json file.
 
@@ -523,7 +522,6 @@
 
         """
         return self._coco_backend.coco_to_tm(coco_preds, coco_target, iou_type, backend)
->>>>>>> ed3d3854
 
     def update(self, preds: list[dict[str, Tensor]], target: list[dict[str, Tensor]]) -> None:
         """Update metric state.
@@ -679,7 +677,6 @@
 
         return result_dict
 
-<<<<<<< HEAD
     def _get_coco_datasets(self, average: Literal["macro", "micro"]) -> tuple[object, object]:
         """Returns the coco datasets for the target and the predictions."""
         if average == "micro":
@@ -907,8 +904,6 @@
         with open(f"{name}_target.json", "w") as f:
             f.write(target_json)
 
-=======
->>>>>>> ed3d3854
     def _get_safe_item_values(
         self, item: dict[str, Any], warn: bool = False
     ) -> tuple[Optional[Tensor], Optional[tuple]]:
