--- conflicted
+++ resolved
@@ -11,43 +11,28 @@
 
 ### Added
 
-<<<<<<< HEAD
-
-### Changed
+-
+
+
+### Changed
+
+-
 
 
 ### Deprecated
 
-
-### Removed
-
-
-### Fixed
-
-=======
 -
 
 
-### Changed
+### Removed
 
 -
 
 
-### Deprecated
-
--
-
-
-### Removed
-
--
-
-
-### Fixed
-
--
-
->>>>>>> 627121a9
+### Fixed
+
+- fix absent class miou ([#2892](https://github.com/Lightning-AI/torchmetrics/pull/2892))
+
 
 ---
 
